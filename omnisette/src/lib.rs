--- conflicted
+++ resolved
@@ -2,13 +2,7 @@
 use crate::anisette_headers_provider::AnisetteHeadersProvider;
 use anyhow::Result;
 use std::fmt::Formatter;
-<<<<<<< HEAD
 use std::path::PathBuf;
-use crate::anisette_headers_provider::AnisetteHeadersProvider;
-use crate::adi_proxy::{ADIProxyAnisetteProvider, ConfigurableADIProxy};
-=======
-use std::path::{Path, PathBuf};
->>>>>>> 617cbb55
 
 mod adi_proxy;
 mod anisette_headers_provider;
@@ -75,23 +69,19 @@
         configuration: AnisetteConfiguration,
     ) -> Result<Box<dyn AnisetteHeadersProvider>> {
         #[cfg(target_os = "macos")]
-        match aos_kit::AOSKitAnisetteProvider::new() {
-            Ok(prov) => return Ok(Box::new(prov)),
-            Err(_) => {}
+        if let Ok(prov) = aos_kit::AOSKitAnisetteProvider::new() {
+            return Ok(Box::new(prov));
         }
 
         #[cfg(not(target_os = "macos"))]
         {
-            match store_services_core::StoreServicesCoreADIProxy::new(
+            if let Ok(mut ssc_adi_proxy) = store_services_core::StoreServicesCoreADIProxy::new(
                 configuration.configuration_path(),
             ) {
-                Ok(mut ssc_adi_proxy) => {
-                    let _ = ssc_adi_proxy.set_provisioning_path(
-                        configuration.configuration_path().to_str().unwrap(),
-                    );
-                    return Ok(Box::new(ADIProxyAnisetteProvider::new(ssc_adi_proxy)?));
-                }
-                Err(_) => {}
+                let _ = ssc_adi_proxy.set_provisioning_path(
+                    configuration.configuration_path().to_str().unwrap(),
+                );
+                return Ok(Box::new(ADIProxyAnisetteProvider::new(ssc_adi_proxy)?));
             }
         }
 
